[package]
name = "colstodian"
version = "0.2.0-alpha.0"
authors = ["Gray Olson <gray@grayolson.com>"]
license = "MIT OR Apache-2.0 OR Zlib"
edition = "2021"
description = "An opinionated, practical color management library for games and graphics."
documentation = "https://docs.rs/colstodian"
homepage = "https://github.com/termhn/colstodian"
repository = "https://github.com/termhn/colstodian"

[package.metadata.docs.rs]
features = ["std", "with-serde", "with-bytemuck"]

# See more keys and their definitions at https://doc.rust-lang.org/cargo/state/manifest.html

[dependencies]
<<<<<<< HEAD
# kolor = { version = "^0.1.6", default-features = false, features = ["glam", "f32", "color-matrices"] }
# kolor = { version = "^0.1.6", default-features = false, features = ["glam", "f32", "color-matrices"], path = "../kolor/build/kolor" }
kolor = { version = "^0.1.6", default-features = false, features = ["glam", "f32", "color-matrices"], git = "https://github.com/termhn/kolor", rev = "5daf3d8" }
glam = { version = "0.17", default-features = false } # keep in sync with kolor
=======
bytemuck = { version = "1.13.1", optional = true }
cint = { version = "^0.3.1", features = ["bytemuck"] }
glam = { version = "0.23", default-features = false } # keep in sync with kolor
# kolor = { version = "^0.1.9", default-features = false, features = ["glam", "f32", "color-matrices"], path = "../kolor/build/kolor" }
kolor = { version = "0.1.9", default-features = false, features = ["glam", "f32", "color-matrices"] }
num-traits = { version = "0.2", optional = true, default-features = false }
>>>>>>> d08f921d
serde = { version = "1", optional = true, features = ["derive"] }

[features]
default = ["std", "with-bytemuck"]

# enable support for the standard library
std = ["kolor/std", "glam/std"]

# libm is required when building with no_std
libm = ["kolor/libm", "glam/libm", "num-traits", "num-traits/libm"]

# add serde Serialize/Deserialize to relevant types
with-serde = ["serde", "kolor/serde1", "glam/serde"]

with-bytemuck = ["bytemuck", "glam/bytemuck"]<|MERGE_RESOLUTION|>--- conflicted
+++ resolved
@@ -6,8 +6,8 @@
 edition = "2021"
 description = "An opinionated, practical color management library for games and graphics."
 documentation = "https://docs.rs/colstodian"
-homepage = "https://github.com/termhn/colstodian"
-repository = "https://github.com/termhn/colstodian"
+homepage = "https://github.com/fu5ha/colstodian"
+repository = "https://github.com/fu5ha/colstodian"
 
 [package.metadata.docs.rs]
 features = ["std", "with-serde", "with-bytemuck"]
@@ -15,19 +15,12 @@
 # See more keys and their definitions at https://doc.rust-lang.org/cargo/state/manifest.html
 
 [dependencies]
-<<<<<<< HEAD
-# kolor = { version = "^0.1.6", default-features = false, features = ["glam", "f32", "color-matrices"] }
-# kolor = { version = "^0.1.6", default-features = false, features = ["glam", "f32", "color-matrices"], path = "../kolor/build/kolor" }
-kolor = { version = "^0.1.6", default-features = false, features = ["glam", "f32", "color-matrices"], git = "https://github.com/termhn/kolor", rev = "5daf3d8" }
-glam = { version = "0.17", default-features = false } # keep in sync with kolor
-=======
 bytemuck = { version = "1.13.1", optional = true }
 cint = { version = "^0.3.1", features = ["bytemuck"] }
 glam = { version = "0.23", default-features = false } # keep in sync with kolor
 # kolor = { version = "^0.1.9", default-features = false, features = ["glam", "f32", "color-matrices"], path = "../kolor/build/kolor" }
 kolor = { version = "0.1.9", default-features = false, features = ["glam", "f32", "color-matrices"] }
 num-traits = { version = "0.2", optional = true, default-features = false }
->>>>>>> d08f921d
 serde = { version = "1", optional = true, features = ["derive"] }
 
 [features]
